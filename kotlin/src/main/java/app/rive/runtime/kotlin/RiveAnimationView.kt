package app.rive.runtime.kotlin

import android.annotation.TargetApi
import android.content.Context
import android.graphics.SurfaceTexture
import android.os.Build
import android.os.Handler
import android.os.Looper
import android.util.AttributeSet
import android.util.Log
import android.view.*
import androidx.annotation.RawRes
import app.rive.runtime.kotlin.core.*
import app.rive.runtime.kotlin.renderers.RendererMetrics
import com.android.volley.NetworkResponse
import com.android.volley.ParseError
import com.android.volley.Request
import com.android.volley.Response
import com.android.volley.toolbox.HttpHeaderParser
import com.android.volley.toolbox.Volley
import java.io.IOException
import java.io.UnsupportedEncodingException
import java.util.*


/**
 * This view aims to provide the most straightforward way to get rive animations into your application.
 *
 * Simply add the view to your activities, and you are be good to to!
 *
 * Very simple animations can be configured completely from a layout file. We also also expose a
 * thin api layer to allow more control over how animations are playing.
 *
 * All of this is built upon the core [rive animation wrappers][app.rive.runtime.kotlin.core],
 * which are designed to expose our c++ rive animation runtimes directly, and can be used
 * directly for the most flexibility.
 *
 *
 * Xml [attrs] can be used to set initial values for many
 * - Provide the [resource][R.styleable.RiveAnimationView_riveResource] to load as a rive file, this can be done later with [setRiveResource] or [setRiveFile].
 * - Alternatively, provide the [url][R.styleable.RiveAnimationView_riveUrl] to load as a rive file over HTTP.
 * - Determine the [artboard][R.styleable.RiveAnimationView_riveArtboard] to use, this defaults to the first artboard in the file.
 * - Enable or disable [autoplay][R.styleable.RiveAnimationView_riveAutoPlay] to start the animation as soon as its available, or leave it to false to control its playback later. defaults to enabled.
 * - Configure [alignment][R.styleable.RiveAnimationView_riveAlignment] to specify how the animation should be aligned to its container.
 * - Configure [fit][R.styleable.RiveAnimationView_riveFit] to specify how and if the animation should be resized to fit its container.
 * - Configure [loop mode][R.styleable.RiveAnimationView_riveLoop] to configure if animations should loop, play once, or pingpong back and forth. Defaults to the setup in the rive file.
 */
open class RiveAnimationView(context: Context, attrs: AttributeSet? = null) :
    RiveTextureView(context, attrs),
    Observable<RiveArtboardRenderer.Listener> {

    companion object {
        // Static Tag for Logging.
        const val TAG = "RiveAnimationView"
    }

    open val defaultAutoplay = true

    public override val renderer: RiveArtboardRenderer;

    private var resourceId: Int? = null
    private var _detachedState: DetachedRiveState? = null


    var fit: Fit
        get() = renderer.fit
        set(value) {
            renderer.fit = value
        }

    var alignment: Alignment
        get() = renderer.alignment
        set(value) {
            renderer.alignment = value
        }

    /**
     * Getter for the loaded [Rive file][File].
     */
    val file: File?
        get() = renderer.file

    /**
     * Helper for determining performance metrics.
     */
    private var frameMetricsListener: Window.OnFrameMetricsAvailableListener? = null

    /**
     * Getter/Setter for the currently loaded artboard Name
     * Setting a new name, will load the new artboard & depending on [autoplay] play them
     */
    var artboardName: String?
        get() = renderer.artboardName
        set(name) {
            renderer.setArtboardByName(name)
        }

    /**
     * Getter/Setter for [autoplay].
     */
    var autoplay: Boolean
        get() = renderer.autoplay
        set(value) {
            renderer.autoplay = value
        }

    /**
     * Get the currently loaded [animation instances][LinearAnimationInstance].
     */
    val animations: List<LinearAnimationInstance>
        get() = renderer.animations

    /**
     * Get the currently loaded [state machine instances][StateMachineInstance].
     */
    val stateMachines: List<StateMachineInstance>
        get() = renderer.stateMachines

    /**
     * Get the currently playing [animation instances][LinearAnimationInstance].
     */
    val playingAnimations: HashSet<LinearAnimationInstance>
        get() = renderer.playingAnimations

    /**
     * Get the currently playing [state machine instances][StateMachineInstance].
     */
    val playingStateMachines: HashSet<StateMachineInstance>
        get() = renderer.playingStateMachines

    init {

        context.theme.obtainStyledAttributes(
            attrs,
            R.styleable.RiveAnimationView,
            0, 0
        ).apply {
            try {
                val alignmentIndex = getInteger(R.styleable.RiveAnimationView_riveAlignment, 4)
                val fitIndex = getInteger(R.styleable.RiveAnimationView_riveFit, 1)
                val loopIndex = getInteger(R.styleable.RiveAnimationView_riveLoop, 3)
                val autoplay =
                    getBoolean(R.styleable.RiveAnimationView_riveAutoPlay, defaultAutoplay)
                val riveTraceAnimations =
                    getBoolean(R.styleable.RiveAnimationView_riveTraceAnimations, false)
                val artboardName = getString(R.styleable.RiveAnimationView_riveArtboard)
                val animationName = getString(R.styleable.RiveAnimationView_riveAnimation)
                val stateMachineName = getString(R.styleable.RiveAnimationView_riveStateMachine)
                val resourceId = getResourceId(R.styleable.RiveAnimationView_riveResource, -1)
                val url = getString(R.styleable.RiveAnimationView_riveUrl)
                renderer = RiveArtboardRenderer(autoplay = autoplay, trace = riveTraceAnimations)

                if (resourceId != -1) {
                    setRiveResource(
                        resourceId,
                        alignment = Alignment.values()[alignmentIndex],
                        fit = Fit.values()[fitIndex],
                        loop = Loop.values()[loopIndex],
                        autoplay = autoplay,
                        artboardName = artboardName,
                        stateMachineName = stateMachineName,
                        animationName = animationName,
                    )
                } else {
                    renderer.alignment = Alignment.values()[alignmentIndex]
                    renderer.fit = Fit.values()[fitIndex]
                    renderer.loop = Loop.values()[loopIndex]
                    renderer.autoplay = autoplay
                    renderer.artboardName = artboardName
                    renderer.animationName = animationName
                    renderer.stateMachineName = stateMachineName

                    // If a URL has been provided, initiate downloading
                    url?.let {
                        loadHttp(it)
                    }
                }
            } finally {
                recycle()
            }
        }
    }


    override fun onSurfaceTextureSizeChanged(surface: SurfaceTexture, width: Int, height: Int) {
        super.onSurfaceTextureSizeChanged(surface, width, height)
        renderer.targetBounds = AABB(width.toFloat(), height.toFloat())
    }

<<<<<<< HEAD
=======

    override fun doFrame(frameTimeNanos: Long) {
        if (isRunning) {
            Choreographer.getInstance().postFrameCallback(this)
        }
    }

>>>>>>> a2c454d6
    private fun loadHttp(url: String) {
        val queue = Volley.newRequestQueue(context)
        val stringRequest = RiveFileRequest(url,
            { file ->
                setRiveFile(
                    file,
                    renderer.artboardName,
                    renderer.animationName,
                    renderer.stateMachineName,
                    renderer.autoplay,
                    renderer.fit,
                    renderer.alignment,
                    renderer.loop
                )
            },
            { throw IOException("Unable to download Rive file $url") })
        queue.add(stringRequest)
    }

    /**
     * Pauses all playing [animation instance][LinearAnimationInstance].
     */
    fun pause() {
        renderer.pause()
        stopFrameMetrics()
    }

    /**
     * Pauses any [animation instances][LinearAnimationInstance] for [animations][Animation] with
     * any of the provided [names][animationNames].
     *
     * Advanced: Multiple [animation instances][LinearAnimationInstance] can running the same
     * [animation][Animation]
     */
    fun pause(animationNames: List<String>, areStateMachines: Boolean = false) {
        renderer.pause(animationNames, areStateMachines)
    }


    /**
     * Pauses any [animation instances][LinearAnimationInstance] for an [animation][Animation]
     * called [animationName].
     *
     * Advanced: Multiple [animation instances][LinearAnimationInstance] can running the same
     * [animation][Animation]
     */
    fun pause(animationName: String, isStateMachine: Boolean = false) {
        renderer.pause(animationName, isStateMachine)
    }

    /**
     * Stops all [animation instances][LinearAnimationInstance].
     *
     * Animations Instances will be disposed of completely.
     * Subsequent plays will create new [animation instances][LinearAnimationInstance]
     * for the [animations][Animation] in the file.
     */
    fun stop() {
        renderer.stopAnimations()
        stopFrameMetrics()
    }

    /**
     * Stops any [animation instances][LinearAnimationInstance] for [animations][Animation] with
     * any of the provided [names][animationNames].
     *
     * Animations Instances will be disposed of completely.
     * Subsequent plays will create new [animation instances][LinearAnimationInstance]
     * for the [animations][Animation] in the file.
     *
     * Advanced: Multiple [animation instances][LinearAnimationInstance] can running the same
     * [animation][Animation]
     */
    fun stop(animationNames: List<String>, areStateMachines: Boolean = false) {
        renderer.stopAnimations(animationNames, areStateMachines)
    }

    /**
     * Stops any [animation instances][LinearAnimationInstance] for an [animation][Animation]
     * called [animationName].
     *
     * Animations Instances will be disposed of completely.
     * Subsequent plays will create new [animation instances][LinearAnimationInstance]
     * for the [animations][Animation] in the file.
     *
     * Advanced: Multiple [animation instances][LinearAnimationInstance] can running the same
     * [animation][Animation]
     */
    fun stop(animationName: String, isStateMachine: Boolean = false) {
        renderer.stopAnimations(animationName, isStateMachine)
    }

    /**
     * Plays the first [animations][Animation] found for a [File].
     *
     * @experimental Optionally provide a [loop mode][Loop] to overwrite the animations configured loop mode.
     * Already playing animation instances will be updated to this loop mode if provided.
     *
     * @experimental Optionally provide a [direction][Direction] to set the direction an animation is playing in.
     * Already playing animation instances will be updated to this direction immediately.
     * Backwards animations will start from the end.
     *
     * For [animations][Animation] without an [animation instance][LinearAnimationInstance] one will be created and played.
     */
    fun play(
        loop: Loop = Loop.AUTO,
        direction: Direction = Direction.AUTO
    ) {
        renderer.play(loop, direction)
    }

    /**
     * Plays any [animation instances][LinearAnimationInstance] for [animations][Animation] with
     * any of the provided [names][animationNames].
     *
     * see [play] for more details on options
     */
    fun play(
        animationNames: List<String>,
        loop: Loop = Loop.AUTO,
        direction: Direction = Direction.AUTO,
        areStateMachines: Boolean = false
    ) {
        renderer.play(animationNames, loop, direction, areStateMachines)
    }

    /**
     * Plays any [animation instances][LinearAnimationInstance] for an [animation][Animation]
     * called [animationName].
     *
     * see [play] for more details on options
     */
    fun play(
        animationName: String,
        loop: Loop = Loop.AUTO,
        direction: Direction = Direction.AUTO, isStateMachine: Boolean = false
    ) {
        renderer.play(animationName, loop, direction, isStateMachine)
    }

    /**
     * Reset the view by resetting the current artboard, before any animations have been applied
     *
     * Note: this will respect [autoplay]
     */
    fun reset() {
        renderer.reset()
    }

    /**
     * Fire the [SMITrigger] input called [inputName] on all active matching state machines
     */
    fun fireState(stateMachineName: String, inputName: String) {
        renderer.fireState(stateMachineName, inputName)
    }

    /**
     * Update the state of the [SMIBoolean] input called [inputName] on all active matching state machines
     * to [value]
     */
    fun setBooleanState(stateMachineName: String, inputName: String, value: Boolean) {
        renderer.setBooleanState(stateMachineName, inputName, value)
    }

    /**
     * Update the state of the [SMINumber] input called [inputName] on all active matching state machines
     * to [value]
     */
    fun setNumberState(stateMachineName: String, inputName: String, value: Float) {
        renderer.setNumberState(stateMachineName, inputName, value)
    }

    /**
     * Check if the animation is currently playing
     */
    val isPlaying: Boolean
        get() = renderer.isPlaying

    /**
     * Load the [resource Id][resId] as a rive file and load it into the view.
     *
     * - Optionally provide an [artboardName] to use, or the first artboard in the file.
     * - Optionally provide an [animationName] to load by default, playing without any suggested animations names will simply play the first animaiton
     * - Enable [autoplay] to start the animation without further prompts.
     * - Configure [alignment] to specify how the animation should be aligned to its container.
     * - Configure [fit] to specify how and if the animation should be resized to fit its container.
     * - Configure [loop] to configure if animations should loop, play once, or pingpong back and forth. Defaults to the setup in the rive file.
     *
     * @throws [RiveException] if [artboardName] or [animationName] are set and do not exist in the file.
     */
    fun setRiveResource(
        @RawRes resId: Int,
        artboardName: String? = null,
        animationName: String? = null,
        stateMachineName: String? = null,
        autoplay: Boolean = renderer.autoplay,
        fit: Fit = Fit.CONTAIN,
        alignment: Alignment = Alignment.CENTER,
        loop: Loop = Loop.AUTO,
    ) {
        resourceId = resId
        val bytes = resources.openRawResource(resId).readBytes()
        setRiveBytes(
            bytes,
            fit = fit,
            alignment = alignment,
            loop = loop,
            artboardName = artboardName,
            animationName = animationName,
            stateMachineName = stateMachineName,
            autoplay = autoplay
        )
    }

    /**
     * Create a view file from a byte array and load it into the view
     *
     * - Optionally provide an [artboardName] to use, or the first artboard in the file.
     * - Optionally provide an [animationName] to load by default, playing without any suggested animations names will simply play the first animaiton
     * - Enable [autoplay] to start the animation without further prompts.
     * - Configure [alignment] to specify how the animation should be aligned to its container.
     * - Configure [fit] to specify how and if the animation should be resized to fit its container.
     * - Configure [loop] to configure if animations should loop, play once, or pingpong back and forth. Defaults to the setup in the rive file.
     *
     * @throws [RiveException] if [artboardName] or [animationName] are set and do not exist in the file.
     */
    fun setRiveBytes(
        bytes: ByteArray,
        artboardName: String? = null,
        animationName: String? = null,
        stateMachineName: String? = null,
        autoplay: Boolean = renderer.autoplay,
        fit: Fit = Fit.CONTAIN,
        alignment: Alignment = Alignment.CENTER,
        loop: Loop = Loop.AUTO,
    ) {
        val file = File(bytes)
        setRiveFile(
            file,
            fit = fit,
            alignment = alignment,
            loop = loop,
            artboardName = artboardName,
            animationName = animationName,
            stateMachineName = stateMachineName,
            autoplay = autoplay
        )
    }

    /**
     * Load the [rive file][File] into the view.
     *
     * - Optionally provide an [artboardName] to use, this defaults to the first artboard in the file.
     * - Optionally provide an [animationName] to load by default, playing without any suggested animations names will simply play the first animations.
     * - Enable [autoplay] to start the animation without further prompts.
     * - Configure [alignment] to specify how the animation should be aligned to its container.
     * - Configure [fit] to specify how and if the animation should be resized to fit its container.
     * - Configure [loop] to configure if animations should loop, play once, or pingpong back and forth. Defaults to the setup in the rive file.
     *
     * @throws [RiveException] if [artboardName] or [animationName] are set and do not exist in the file.
     */
    private fun setRiveFile(
        file: File,
        artboardName: String?,
        animationName: String?,
        stateMachineName: String?,
        autoplay: Boolean,
        fit: Fit,
        alignment: Alignment,
        loop: Loop,
    ) {
        renderer.stopAnimations()
        renderer.clear()
        renderer.fit = fit
        renderer.alignment = alignment
        renderer.loop = loop
        renderer.autoplay = autoplay
        renderer.animationName = animationName
        renderer.stateMachineName = stateMachineName
        renderer.artboardName = artboardName

        renderer.setRiveFile(file)
    }

    override fun onDetachedFromWindow() {
        // Track the playing animations and state machines so we can resume them if the window is
        // attached.
        _detachedState = DetachedRiveState(
            playingAnimationsNames = playingAnimations.map { it.animation.name },
            playingStateMachineNames = playingStateMachines.map { it.stateMachine.name }
        )
        pause()
        super.onDetachedFromWindow()
    }

    override fun onAttachedToWindow() {
        super.onAttachedToWindow()

        val detachedState = _detachedState
        if (detachedState != null) {
            play(detachedState.playingAnimationsNames, areStateMachines = false)
            play(detachedState.playingStateMachineNames, areStateMachines = true)
            _detachedState = null
        }

//        startFrameMetrics()
    }

    @TargetApi(Build.VERSION_CODES.N)
    private fun startFrameMetrics() {
        if (Build.VERSION.SDK_INT >= Build.VERSION_CODES.N) {
            frameMetricsListener = RendererMetrics(activity).also {
                activity.window.addOnFrameMetricsAvailableListener(
                    it,
                    Handler(Looper.getMainLooper())
                )
            }
        } else {
            Log.w(
                TAG,
                "FrameMetrics can work only with Android SDK 24 (Nougat) and higher"
            )
        }
    }

    @TargetApi(Build.VERSION_CODES.N)
    private fun stopFrameMetrics() {
        if (Build.VERSION.SDK_INT >= Build.VERSION_CODES.N) {
            frameMetricsListener?.let {
                activity.window.removeOnFrameMetricsAvailableListener(it)
            }
        }
    }

    override fun onMeasure(widthMeasureSpec: Int, heightMeasureSpec: Int) {
        super.onMeasure(widthMeasureSpec, heightMeasureSpec)

        val widthMode = MeasureSpec.getMode(widthMeasureSpec)
        val providedWidth = when (widthMode) {
            MeasureSpec.UNSPECIFIED -> renderer?.artboardBounds()?.width?.toInt()
            else -> MeasureSpec.getSize(widthMeasureSpec)
        }

        val heightMode = MeasureSpec.getMode(heightMeasureSpec)
        val providedHeight = when (heightMode) {
            MeasureSpec.UNSPECIFIED -> renderer?.artboardBounds()?.height?.toInt()
            else -> MeasureSpec.getSize(heightMeasureSpec)
        }

        // Lets work out how much space our artboard is going to actually use.
        val usedBounds = Rive.calculateRequiredBounds(
            renderer.fit,
            renderer.alignment,
            AABB(providedWidth.toFloat(), providedHeight.toFloat()),
            renderer.artboardBounds()
        )

        //Measure Width
        val width: Int = when (widthMode) {
            MeasureSpec.EXACTLY -> providedWidth
            MeasureSpec.AT_MOST -> Math.min(usedBounds.width.toInt(), providedWidth)
            else ->
                usedBounds.width.toInt()
        }

        val height: Int = when (heightMode) {
            MeasureSpec.EXACTLY -> providedHeight
            MeasureSpec.AT_MOST -> Math.min(usedBounds.height.toInt(), providedHeight)
            else ->
                usedBounds.height.toInt()
        }
        setMeasuredDimension(width, height)
    }

    override fun registerListener(listener: RiveArtboardRenderer.Listener) {
        renderer.registerListener(listener)
    }

    override fun unregisterListener(listener: RiveArtboardRenderer.Listener) {
        renderer.unregisterListener(listener)
    }
}

// Custom Volley request to download and create rive files over http
class RiveFileRequest(
    url: String,
    private val listener: Response.Listener<File>,
    errorListener: Response.ErrorListener
) : Request<File>(Method.GET, url, errorListener) {

    override fun deliverResponse(response: File) = listener.onResponse(response)

    override fun parseNetworkResponse(response: NetworkResponse?): Response<File> {
        return try {
            val bytes = response?.data ?: ByteArray(0)
            val file = File(bytes)
            Response.success(file, HttpHeaderParser.parseCacheHeaders(response))
        } catch (e: UnsupportedEncodingException) {
            Response.error(ParseError(e))
        }
    }
}

data class DetachedRiveState(
    val playingAnimationsNames: List<String>,
    val playingStateMachineNames: List<String>
)<|MERGE_RESOLUTION|>--- conflicted
+++ resolved
@@ -56,7 +56,7 @@
 
     open val defaultAutoplay = true
 
-    public override val renderer: RiveArtboardRenderer;
+    public override val renderer: RiveArtboardRenderer
 
     private var resourceId: Int? = null
     private var _detachedState: DetachedRiveState? = null
@@ -187,16 +187,6 @@
         renderer.targetBounds = AABB(width.toFloat(), height.toFloat())
     }
 
-<<<<<<< HEAD
-=======
-
-    override fun doFrame(frameTimeNanos: Long) {
-        if (isRunning) {
-            Choreographer.getInstance().postFrameCallback(this)
-        }
-    }
-
->>>>>>> a2c454d6
     private fun loadHttp(url: String) {
         val queue = Volley.newRequestQueue(context)
         val stringRequest = RiveFileRequest(url,
